--- conflicted
+++ resolved
@@ -138,16 +138,11 @@
         region = params.get('region', 'CN')
 
         curr_prog, curr_step = 0, 1
-        total_step = 4
+        total_step = 5
         prog_of_single_step = int(100. / total_step)
 
         # 阶段1: 从数据源搜索
-<<<<<<< HEAD
-        update_progress(0, 100, '步骤1/4: 开始搜索新闻...')
-        
-=======
         update_progress(curr_prog, 100, f'步骤{curr_step}/{total_step}: 开始搜索新闻...')
->>>>>>> 74f8854d
         results = aggregator.search_all(
             query,
             language=language,
@@ -157,35 +152,27 @@
         curr_step += 1
 
         # 阶段2: 聚合结果
-<<<<<<< HEAD
-        update_progress(25, 100, '步骤2/4: 正在聚合结果...')
-        aggregated_articles = aggregator.aggregate_results(results)
-        
-        # 阶段3: 情感分析
-        update_progress(50, 100, '步骤3/4: 正在进行情感分析...')
-        articles_with_sentiment = self._analyze_articles_sentiment(aggregated_articles, update_progress)
-        
-        # 阶段4: 分析媒体来源
-        update_progress(75, 100, '步骤4/4: 正在分析媒体来源...')
-        media_info_dict = self._analyze_sources(articles_with_sentiment, update_progress)
-        
-        # 生成事件
         event = self._create_event_from_articles(query, articles_with_sentiment, media_info_dict)
-=======
-        update_progress(33, 100, '步骤2/3: 正在聚合结果...')
+        update_progress(curr_prog, 100, '步骤2/3: 正在聚合结果...')
         aggregated_articles = aggregator.aggregate_results(query, results)
         update_progress(curr_prog, 100, f'步骤{curr_step}/{total_step}: 正在聚合结果...')
         aggregated_articles = aggregator.aggregate_results(results)
         curr_prog += prog_of_single_step
         curr_step += 1
 
-        # 阶段3: 分析媒体来源
+        # 阶段3: 情感分析
+        update_progress(curr_prog, 100, f'步骤{curr_step}/{total_step}: 正在进行情感分析...')
+        articles_with_sentiment = self._analyze_articles_sentiment(aggregated_articles, update_progress)
+        curr_prog += prog_of_single_step
+        curr_step += 1
+
+        # 阶段4: 分析媒体来源
         update_progress(curr_prog, 100, f'步骤{curr_step}/{total_step}: 正在分析媒体来源...')
         media_info_dict = self._analyze_sources(aggregated_articles, update_progress, curr_step, total_step)
         curr_prog += prog_of_single_step
         curr_step += 1
 
-        # 阶段4：生成时间线
+        # 阶段5：生成时间线
         update_progress(curr_prog, 100, f'步骤{curr_step}/{total_step}: 正在生成时间线...')
         timeline_nodes = self._generate_timeline(task.task_id, aggregated_articles)
         curr_prog += prog_of_single_step
@@ -201,7 +188,6 @@
             media_info_dict,
             timeline_nodes,
         )
->>>>>>> 74f8854d
         event['status'] = 'completed'
         event['progress'] = {
             'current': curr_prog,
@@ -391,13 +377,9 @@
                 'title': article.get('title', ''),
                 'url': article.get('url', ''),
                 'source': source_name,
-<<<<<<< HEAD
                 'published_at': article.get('published_at', ''),
                 # 添加情感分析结果
                 'sentiment_analysis': article.get('sentiment_analysis', {})
-=======
-                'published_at': published_date
->>>>>>> 74f8854d
             }
 
             if published_date:
@@ -743,15 +725,6 @@
                         is_new_media = True
                 
                 # 更新进度
-<<<<<<< HEAD
-                if update_progress:
-                    # 计算媒体分析阶段的进度 (75-100之间)
-                    media_progress = 75 + int((completed_count / total_sources) * 25)
-                    update_progress(
-                        media_progress,
-                        100,
-                        f'步骤4/4: 正在分析媒体来源 ({completed_count}/{total_sources})'
-=======
                 if update_progress and curr_step is not None and total_step is not None:
                     # 计算媒体分析阶段的进度
                     prog_of_single_step = 100. / total_step
@@ -762,7 +735,6 @@
                         media_progress,
                         100,
                         f'步骤{curr_step}/{total_step}: 正在分析媒体来源 ({completed_count}/{total_sources})'
->>>>>>> 74f8854d
                     )
             
             # 如果是新分析的媒体，立即保存到文件（防止中断导致数据丢失）
