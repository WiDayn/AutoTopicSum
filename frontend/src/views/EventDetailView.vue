<template>
  <div class="min-h-screen">
    <!-- 头部导航 -->
    <header class="border-b">
      <div class="container mx-auto px-4 py-4">
        <Button variant="ghost" @click="goBack">
          <ArrowLeft class="mr-2 h-4 w-4" />
          返回
        </Button>
      </div>
    </header>

    <!-- 主内容 -->
    <main class="container mx-auto px-4 py-8">
      <!-- 加载状态 -->
      <div v-if="loading" class="flex justify-center items-center py-12">
        <div class="text-muted-foreground">加载中...</div>
      </div>

      <!-- 事件详情 -->
      <div v-else-if="event" class="max-w-4xl mx-auto space-y-6">
        <!-- 标题和元信息 -->
        <div class="space-y-4">
          <div class="flex items-center gap-2">
            <Badge v-if="event.category" variant="secondary">
              {{ event.category }}
            </Badge>
          </div>
          <h1 class="text-4xl font-bold">{{ event.title }}</h1>
          <div class="flex items-center gap-4 text-muted-foreground">
            <div class="flex items-center gap-1">
              <Calendar class="h-4 w-4" />
              <span>{{ event.date }}</span>
            </div>
          </div>
        </div>

        <!-- 情感分析概览 -->
        <Card v-if="event.sentiment_analysis" class="p-6">
          <h2 class="text-xl font-semibold mb-4">情感分析概览</h2>
          <div class="grid grid-cols-1 md:grid-cols-3 gap-4 mb-4">
            <div class="sentiment-stat positive text-center p-4 rounded-lg">
              <div class="stat-value text-3xl font-bold">{{ event.sentiment_analysis.counts.positive || 0 }}</div>
              <div class="stat-label">积极新闻</div>
              <div class="stat-percentage text-lg font-semibold">
                {{ (event.sentiment_analysis.percentages?.positive || 0).toFixed(1) }}%
              </div>
            </div>
            <div class="sentiment-stat neutral text-center p-4 rounded-lg">
              <div class="stat-value text-3xl font-bold">{{ event.sentiment_analysis.counts.neutral || 0 }}</div>
              <div class="stat-label">中性新闻</div>
              <div class="stat-percentage text-lg font-semibold">
                {{ (event.sentiment_analysis.percentages?.neutral || 0).toFixed(1) }}%
              </div>
            </div>
            <div class="sentiment-stat negative text-center p-4 rounded-lg">
              <div class="stat-value text-3xl font-bold">{{ event.sentiment_analysis.counts.negative || 0 }}</div>
              <div class="stat-label">负面新闻</div>
              <div class="stat-percentage text-lg font-semibold">
                {{ (event.sentiment_analysis.percentages?.negative || 0).toFixed(1) }}%
              </div>
            </div>
          </div>
          <div v-if="event.sentiment_analysis.average_confidence" class="text-center text-muted-foreground">
            平均置信度: {{ (event.sentiment_analysis.average_confidence * 100).toFixed(1) }}%
          </div>
        </Card>

        <!-- 摘要 -->
        <Card class="p-6">
          <h2 class="text-xl font-semibold mb-3">事件摘要</h2>
          <p class="text-muted-foreground leading-relaxed">{{ event.summary }}</p>
        </Card>

        <!-- 详细内容 -->
        <Card class="p-6">
          <h2 class="text-xl font-semibold mb-3">详细内容</h2>
          <p class="text-muted-foreground leading-relaxed whitespace-pre-line">
            {{ event.content }}
          </p>
        </Card>

        <!-- 标签 -->
        <div v-if="event.tags && event.tags.length" class="flex gap-2 flex-wrap">
          <Badge v-for="tag in event.tags" :key="tag" variant="outline">
            {{ tag }}
          </Badge>
        </div>

        <!-- 媒体分析概览 -->
        <Card v-if="event.media_analysis && event.media_analysis.total_media > 0" class="p-6">
          <div 
            class="flex items-center justify-between cursor-pointer"
            @click="showMediaOverview = !showMediaOverview"
          >
            <h2 class="text-xl font-semibold">
              媒体分析概览
              <span class="text-muted-foreground font-normal text-base">
                (共分析 {{ event.media_analysis.total_media }} 个媒体)
              </span>
            </h2>
            <Button variant="ghost" size="sm">
              <ChevronDown 
                class="h-5 w-5 transition-transform duration-200"
                :class="{ 'rotate-180': showMediaOverview }"
              />
            </Button>
          </div>
          
          <div 
            v-show="showMediaOverview"
            class="grid grid-cols-1 md:grid-cols-2 gap-4 mt-4"
          >
            <div
              v-for="(mediaInfo, mediaName) in event.media_analysis.media_info"
              :key="mediaName"
              class="border rounded-lg p-3 space-y-2 hover:border-primary/50 transition-colors"
            >
              <h3 class="font-semibold text-sm">{{ mediaName }}</h3>
              <div class="space-y-1">
                <div v-if="mediaInfo.category" class="flex gap-1 flex-wrap">
                  <Badge 
                    v-for="tag in splitTags(mediaInfo.category)" 
                    :key="tag" 
                    variant="default"
                    class="text-xs"
                  >
                    {{ tag }}
                  </Badge>
                </div>
                <div v-if="mediaInfo.content_domain" class="flex gap-1 flex-wrap">
                  <Badge 
                    v-for="tag in splitTags(mediaInfo.content_domain)" 
                    :key="tag" 
                    variant="secondary"
                    class="text-xs"
                  >
                    {{ tag }}
                  </Badge>
                </div>
                <div v-if="mediaInfo.political_stance" class="text-xs text-muted-foreground">
                  立场：{{ mediaInfo.political_stance }}
                </div>
              </div>
            </div>
          </div>
        </Card>

        <!-- 时间线 -->
        <Card class="p-6">
          <div 
            class="flex items-center justify-between cursor-pointer"
            @click="showTimeline = !showTimeline"
          >
            <h2 class="text-xl font-semibold">
              时间线
            </h2>
            <Button variant="ghost" size="sm">
              <ChevronDown 
                class="h-5 w-5 transition-transform duration-200"
                :class="{ 'rotate-180': showTimeline }"
              />
            </Button>
          </div>
          <ol v-show="showTimeline" class="relative border-s border-default ml-3 mt-5 pl-3">
            <EventTimelineNode
              v-for="node in event.timeline"
              :key="node.timestamp"
              :node="node"
            />
          </ol>
        </Card>

        <!-- 来源文章 -->
        <Card class="p-6">
          <h2 class="text-xl font-semibold mb-4">
            来源文章
            <span v-if="event.source_count" class="text-muted-foreground font-normal text-base">
              (共 {{ event.source_count }} 篇)
            </span>
          </h2>
          <div class="space-y-6">
            <div
              v-for="(source, index) in event.sources"
              :key="index"
              class="border-l-2 border-primary pl-4 py-2 space-y-3"
            >
              <!-- 文章标题和链接 -->
<<<<<<< HEAD
              <div class="flex justify-between items-start">
                <div class="flex-1">
                  <a
                    :href="source.url"
                    target="_blank"
                    rel="noopener noreferrer"
                    class="text-primary hover:underline font-medium text-lg"
                  >
                    {{ source.title }}
                  </a>
                  <p class="text-sm text-muted-foreground mt-1">
                    来源：{{ source.source }} • {{ formatDate(source.published_at) }}
                  </p>
                </div>
                
                <!-- 情感标签 -->
                <div class="sentiment-tag ml-4" v-if="source.sentiment_analysis">
                  <Badge 
                    :variant="getSentimentBadgeVariant(source.sentiment_analysis.sentiment)"
                    class="text-xs font-semibold"
                  >
                    {{ getSentimentLabel(source.sentiment_analysis.sentiment) }}
                    ({{ (source.sentiment_analysis.confidence * 100).toFixed(0) }}%)
                  </Badge>
                </div>
              </div>

              <!-- 情感分析详情 -->
              <div v-if="source.sentiment_analysis" class="bg-secondary/30 rounded-lg p-4 space-y-3">
                <h4 class="text-sm font-semibold text-muted-foreground mb-2">情感分析</h4>
                
                <!-- 情感分数进度条 -->
                <div class="space-y-2">
                  <div class="score-item flex items-center">
                    <span class="score-label text-xs text-muted-foreground min-w-[40px]">积极:</span>
                    <div class="score-bar flex-1 mx-2">
                      <div class="w-full bg-gray-200 rounded-full h-2">
                        <div 
                          class="bg-green-500 h-2 rounded-full" 
                          :style="{ width: (source.sentiment_analysis.scores.positive * 100) + '%' }"
                        ></div>
                      </div>
                    </div>
                    <span class="score-value text-xs font-medium min-w-[40px] text-right">
                      {{ (source.sentiment_analysis.scores.positive * 100).toFixed(1) }}%
                    </span>
                  </div>
                  
                  <div class="score-item flex items-center">
                    <span class="score-label text-xs text-muted-foreground min-w-[40px]">中性:</span>
                    <div class="score-bar flex-1 mx-2">
                      <div class="w-full bg-gray-200 rounded-full h-2">
                        <div 
                          class="bg-yellow-500 h-2 rounded-full" 
                          :style="{ width: (source.sentiment_analysis.scores.neutral * 100) + '%' }"
                        ></div>
                      </div>
                    </div>
                    <span class="score-value text-xs font-medium min-w-[40px] text-right">
                      {{ (source.sentiment_analysis.scores.neutral * 100).toFixed(1) }}%
                    </span>
                  </div>
                  
                  <div class="score-item flex items-center">
                    <span class="score-label text-xs text-muted-foreground min-w-[40px]">负面:</span>
                    <div class="score-bar flex-1 mx-2">
                      <div class="w-full bg-gray-200 rounded-full h-2">
                        <div 
                          class="bg-red-500 h-2 rounded-full" 
                          :style="{ width: (source.sentiment_analysis.scores.negative * 100) + '%' }"
                        ></div>
                      </div>
                    </div>
                    <span class="score-value text-xs font-medium min-w-[40px] text-right">
                      {{ (source.sentiment_analysis.scores.negative * 100).toFixed(1) }}%
                    </span>
                  </div>
                </div>
=======
              <div>
                <a
                  :href="source.url"
                  target="_blank"
                  rel="noopener noreferrer"
                  class="text-primary hover:underline font-medium text-lg"
                >
                  {{ source.title }}
                </a>
                <p class="text-sm text-muted-foreground mt-1">
                  来源：{{ source.source }} • {{ formatDate(source.published_at) }}
                </p>
                <p class="text-sm mt-1" :class="source.filter ? 'text-red-500' : 'text-green-500'">
                  是否被过滤：{{ source.filter ? '是' : '否' }}
                </p>
>>>>>>> 74f8854d
              </div>

              <!-- 媒体信息 -->
              <div v-if="source.media_info" class="bg-secondary/30 rounded-lg p-4 space-y-2">
                <h4 class="text-sm font-semibold text-muted-foreground mb-2">媒体信息</h4>
                
                <!-- 媒体类别 -->
                <div v-if="source.media_info.category" class="flex items-start gap-2">
                  <span class="text-xs text-muted-foreground min-w-[60px]">类别：</span>
                  <div class="flex gap-1 flex-wrap">
                    <Badge 
                      v-for="tag in splitTags(source.media_info.category)" 
                      :key="tag" 
                      variant="default"
                      class="text-xs"
                    >
                      {{ tag }}
                    </Badge>
                  </div>
                </div>

                <!-- 内容领域 -->
                <div v-if="source.media_info.content_domain" class="flex items-start gap-2">
                  <span class="text-xs text-muted-foreground min-w-[60px]">领域：</span>
                  <div class="flex gap-1 flex-wrap">
                    <Badge 
                      v-for="tag in splitTags(source.media_info.content_domain)" 
                      :key="tag" 
                      variant="secondary"
                      class="text-xs"
                    >
                      {{ tag }}
                    </Badge>
                  </div>
                </div>

                <!-- 政治立场 -->
                <div v-if="source.media_info.political_stance" class="flex items-start gap-2">
                  <span class="text-xs text-muted-foreground min-w-[60px]">立场：</span>
                  <div class="flex gap-1 flex-wrap">
                    <Badge 
                      v-for="tag in splitTags(source.media_info.political_stance)" 
                      :key="tag" 
                      variant="outline"
                      class="text-xs"
                    >
                      {{ tag }}
                    </Badge>
                  </div>
                </div>

                <!-- 地理位置 -->
                <div v-if="source.media_info.location" class="flex items-start gap-2">
                  <span class="text-xs text-muted-foreground min-w-[60px]">位置：</span>
                  <div class="flex gap-1 flex-wrap">
                    <Badge 
                      v-for="tag in splitTags(source.media_info.location)" 
                      :key="tag" 
                      variant="outline"
                      class="text-xs"
                    >
                      {{ tag }}
                    </Badge>
                  </div>
                </div>

                <!-- 其他信息 -->
                <div class="grid grid-cols-1 md:grid-cols-2 gap-2 pt-2 border-t border-border/50">
                  <div v-if="source.media_info.ownership" class="text-xs">
                    <span class="text-muted-foreground">所有制：</span>
                    <span class="ml-1">{{ source.media_info.ownership }}</span>
                  </div>
                  <div v-if="source.media_info.funding" class="text-xs">
                    <span class="text-muted-foreground">资金来源：</span>
                    <span class="ml-1">{{ source.media_info.funding }}</span>
                  </div>
                  <div v-if="source.media_info.target_audience" class="text-xs md:col-span-2">
                    <span class="text-muted-foreground">目标受众：</span>
                    <span class="ml-1">{{ source.media_info.target_audience }}</span>
                  </div>
                </div>
              </div>
            </div>
          </div>
        </Card>
      </div>

      <!-- 错误状态 -->
      <div v-else class="text-center py-12">
        <p class="text-muted-foreground text-lg">事件不存在或已被删除</p>
      </div>
    </main>
  </div>
</template>

<script setup>
import { ref, onMounted } from 'vue'
import { useRouter, useRoute } from 'vue-router'
import { ArrowLeft, Calendar, ChevronDown } from 'lucide-vue-next'
import Button from '@/components/ui/Button.vue'
import Card from '@/components/ui/Card.vue'
import Badge from '@/components/ui/Badge.vue'
import EventTimelineNode from '@/components/EventTimelineNode.vue'
import { getEventDetail } from '@/api/events'

const router = useRouter()
const route = useRoute()

const loading = ref(false)
const event = ref(null)
const showMediaOverview = ref(false)  // 默认折叠状态
const showTimeline = ref(false)

// 返回上一页
const goBack = () => {
  router.back()
}

// 分割标签（用/分隔）
const splitTags = (text) => {
  if (!text) return []
  return text.split('/').map(tag => tag.trim()).filter(tag => tag.length > 0)
}

// 格式化日期
const formatDate = (dateStr) => {
  if (!dateStr) return ''
  try {
    const date = new Date(dateStr)
    return date.toLocaleString('zh-CN', {
      year: 'numeric',
      month: '2-digit',
      day: '2-digit',
      hour: '2-digit',
      minute: '2-digit'
    })
  } catch (e) {
    return dateStr
  }
}

// 获取情感标签类型
const getSentimentBadgeVariant = (sentiment) => {
  const variants = {
    positive: 'default',
    neutral: 'secondary', 
    negative: 'destructive'
  }
  return variants[sentiment] || 'outline'
}

// 获取情感标签文本
const getSentimentLabel = (sentiment) => {
  const labels = {
    positive: '积极',
    neutral: '中性',
    negative: '负面'
  }
  return labels[sentiment] || '未知'
}

// 获取事件详情
const fetchEventDetail = async () => {
  loading.value = true
  try {
    const eventId = route.params.id
    const response = await getEventDetail(eventId)
    
    if (response.success) {
      event.value = response.data
    }
  } catch (error) {
    console.error('获取事件详情失败:', error)
  } finally {
    loading.value = false
  }
}

onMounted(() => {
  fetchEventDetail()
})
</script>

<style scoped>
.sentiment-stat {
  color: white;
  font-weight: bold;
}

.sentiment-stat.positive {
  background: linear-gradient(135deg, #10b981, #34d399);
}

.sentiment-stat.neutral {
  background: linear-gradient(135deg, #f59e0b, #fbbf24);
}

.sentiment-stat.negative {
  background: linear-gradient(135deg, #ef4444, #f87171);
}

.stat-value {
  font-size: 2rem;
  margin-bottom: 0.25rem;
}

.stat-label {
  font-size: 0.875rem;
  opacity: 0.9;
  margin-bottom: 0.25rem;
}

.stat-percentage {
  font-size: 1.125rem;
}

.score-item {
  margin-bottom: 0.5rem;
}

.score-label {
  min-width: 40px;
}

.score-bar {
  margin: 0 0.5rem;
}

.score-value {
  min-width: 40px;
  text-align: right;
}
</style><|MERGE_RESOLUTION|>--- conflicted
+++ resolved
@@ -186,7 +186,6 @@
               class="border-l-2 border-primary pl-4 py-2 space-y-3"
             >
               <!-- 文章标题和链接 -->
-<<<<<<< HEAD
               <div class="flex justify-between items-start">
                 <div class="flex-1">
                   <a
@@ -265,7 +264,6 @@
                     </span>
                   </div>
                 </div>
-=======
               <div>
                 <a
                   :href="source.url"
@@ -281,7 +279,6 @@
                 <p class="text-sm mt-1" :class="source.filter ? 'text-red-500' : 'text-green-500'">
                   是否被过滤：{{ source.filter ? '是' : '否' }}
                 </p>
->>>>>>> 74f8854d
               </div>
 
               <!-- 媒体信息 -->
